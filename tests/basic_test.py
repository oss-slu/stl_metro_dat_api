--- conflicted
+++ resolved
@@ -116,13 +116,8 @@
             print("Tip: Check password in .env and Docker logs. Try 'docker-compose down -v && docker-compose up -d' to reset.")
         elif "could not translate host name" in str(e).lower():
             print("Tip: This is usually due to special chars in password; encoding should fix it. Verify PG is running: docker ps")
-<<<<<<< HEAD
-        return False
-    
-=======
         raise
 
->>>>>>> c4114d96
 def main():
     """Run connectivity tests."""
     print("Basic Connectivity Test")
