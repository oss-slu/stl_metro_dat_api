--- conflicted
+++ resolved
@@ -52,14 +52,6 @@
       - "${POSTGRES_PORT}:5432"
     volumes:
       - pg_data:/var/lib/postgresql/data
-<<<<<<< HEAD
-
-=======
       - ../config/pg_init.sql:/docker-entrypoint-initdb.d/pg_init.sql
->>>>>>> 1b18c230
 volumes:
-  pg_data:
-
-networks:
-  kafka-net:
-    driver: bridge+  pg_data: