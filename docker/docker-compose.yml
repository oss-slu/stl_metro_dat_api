version: '3.8'
services:
  zookeeper:
    image: confluentinc/cp-zookeeper:7.4.0
    environment:
      ZOOKEEPER_CLIENT_PORT: 2181
      ZOOKEEPER_TICK_TIME: 2000
    ports:
      - "2181:2181"
  kafka:
    image: confluentinc/cp-kafka:7.4.0
    depends_on: [ zookeeper ]
    ports:
      - "9092:9092"
    environment:
      KAFKA_BROKER_ID: 1
      KAFKA_ZOOKEEPER_CONNECT: zookeeper:2181
      KAFKA_ADVERTISED_LISTENERS: PLAINTEXT://localhost:9092
      KAFKA_OFFSETS_TOPIC_REPLICATION_FACTOR: 1
  postgres:
    image: postgres:14
    container_name: stl_postgres
    restart: always
    environment:
<<<<<<< HEAD
      POSTGRES_DB: ${POSTGRES_DB}
      POSTGRES_USER: ${POSTGRES_USER}
      POSTGRES_PASSWORD: ${POSTGRES_PASSWORD}
=======
      POSTGRES_DB: stl_data
      POSTGRES_USER: postgres
      POSTGRES_PASSWORD: ${PG_PASSWORD}
>>>>>>> e2bb68a7
    ports:
      - "${POSTGRES_PORT}:5432"
    volumes:
      - pg_data:/var/lib/postgresql/data
      - ../config/pg_init.sql:/docker-entrypoint-initdb.d/pg_init.sql
volumes:
  pg_data:<|MERGE_RESOLUTION|>--- conflicted
+++ resolved
@@ -22,15 +22,9 @@
     container_name: stl_postgres
     restart: always
     environment:
-<<<<<<< HEAD
-      POSTGRES_DB: ${POSTGRES_DB}
-      POSTGRES_USER: ${POSTGRES_USER}
-      POSTGRES_PASSWORD: ${POSTGRES_PASSWORD}
-=======
       POSTGRES_DB: stl_data
       POSTGRES_USER: postgres
       POSTGRES_PASSWORD: ${PG_PASSWORD}
->>>>>>> e2bb68a7
     ports:
       - "${POSTGRES_PORT}:5432"
     volumes:
